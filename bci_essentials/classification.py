--- conflicted
+++ resolved
@@ -933,7 +933,7 @@
 
         return pred
 
-<<<<<<< HEAD
+
 class switch_classifier_mdm(generic_classifier):
     def set_switch_classifier_mdm_settings(self, n_splits = 2, rebuild = True, random_seed = 42, activation_main = 'relu', activation_class = 'sigmoid'):
 
@@ -1081,12 +1081,10 @@
 
         return final_predictions
 class switch_classifier_deep(generic_classifier):
-=======
-class switch_classifier(generic_classifier):
     '''This is a switch_classifier. This means that classification occurs between neutral and one other label (i.e. Binary classification). 
     The produced probabilities between labels are then compared for one final classification.'''
     
->>>>>>> 5ac37c2e
+
     def set_switch_classifier_settings(self, n_splits = 2, rebuild = True, random_seed = 42, activation_main = 'relu', activation_class = 'sigmoid'):
         '''
         Function defines all basic settings for classification.
